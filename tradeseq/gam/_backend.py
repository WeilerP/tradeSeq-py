--- conflicted
+++ resolved
@@ -29,10 +29,6 @@
         pseudotimes: np.ndarray,
         offsets: np.ndarray,
         return_type: Literal["response", "link", "lpmatrix"],
-<<<<<<< HEAD
-        error_estimates: bool = False,
-=======
->>>>>>> 27ab9e60
     ):
         """Predict gene count for new data.
 
@@ -47,16 +43,9 @@
             TODO: probably easier to just have list of pseudotime values
         offsets
             An np.ndarray of shape (``n_prediction``,) containing offsets for each prediciton point.
-<<<<<<< HEAD
-        log_scale
-            Should predictions be returned in log_scale (this is not log1p-scale!).
-        error_estimates
-            Boolean indicating whether standard error estimates are returned for each prediction.
-=======
         return_type
             Should predictions be returned in log_scale ("link"), linear scale ("response") or as a linear predictor
             matrix ("lpmatrix")
->>>>>>> 27ab9e60
 
         Returns
         -------
@@ -78,7 +67,7 @@
         parameters = pd.concat([lineage_assignment, pseudotimes, offsets], axis=1)
 
         with localconverter(default_converter + pandas2ri.converter):
-            prediction = stats.predict(self._gam, parameters, type=return_type, se_fit=error_estimates)
+            prediction = stats.predict(self._gam, parameters, type=return_type)
         return prediction
 
 
